--- conflicted
+++ resolved
@@ -57,12 +57,8 @@
       }
 
       const result = await response.json();
-<<<<<<< HEAD
       showSuccess('Comment posted successfully!');
-      onSubmit?.(data);
-=======
       onSubmit?.(commentData as CreateCommentInput);
->>>>>>> 1e3bb2b7
       reset();
     } catch (error) {
       console.error('Error creating comment:', error);
